--- conflicted
+++ resolved
@@ -72,16 +72,9 @@
 server.get('/logs.txt', function (req, res) {
   res.status(200);
   res.send(
-<<<<<<< HEAD
-    readFileSync(`${__dirname}/logs.txt`, 'utf8').replace(
-      /(?<=\+[0-9]{3})\d+(?=\s)/g,
-      'XXXXXXXXX'
-    )
-=======
     readFileSync(`${__dirname}/logs.txt`, 'utf8')
       .replace(/(?<=\+[0-9]{3})\d+(?=\s)/g, 'XXXXXXXXX')
       .replace(/\n/g, '<br/>') // replace new lines with <br/>
->>>>>>> 8bd9b63b
   );
 });
 
