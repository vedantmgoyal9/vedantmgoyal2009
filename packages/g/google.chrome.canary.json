{
  "$schema": "https://raw.githubusercontent.com/vedantmgoyal2009/winget-pkgs-automation/main/schema.json",
  "pkgid": "Google.Chrome.Canary",
  "repo_uri": "https://omahaproxy.appspot.com/all.json",
  "last_checked_tag": "97.0.4691.0",
  "asset_regex": ".*.exe$",
  "is_prerelease": false,
  "version_method": null,
  "use_package_script": true,
  "skip": false,
<<<<<<< HEAD
  "yamlcreate_autoupgrade": true,
  "check_existing_pr": true,
  "previous_timestamp": 1635941768,
=======
  "upgrade_existing": true,
  "previous_timestamp": 1636079527,
>>>>>>> f38efe55
  "check_interval": 3600
}<|MERGE_RESOLUTION|>--- conflicted
+++ resolved
@@ -8,13 +8,8 @@
   "version_method": null,
   "use_package_script": true,
   "skip": false,
-<<<<<<< HEAD
   "yamlcreate_autoupgrade": true,
   "check_existing_pr": true,
   "previous_timestamp": 1635941768,
-=======
-  "upgrade_existing": true,
-  "previous_timestamp": 1636079527,
->>>>>>> f38efe55
   "check_interval": 3600
 }