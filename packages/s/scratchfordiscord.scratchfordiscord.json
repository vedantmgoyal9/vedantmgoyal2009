{
  "$schema": "https://raw.githubusercontent.com/vedantmgoyal2009/winget-pkgs-automation/main/schema.json",
  "pkgid": "ScratchForDiscord.ScratchForDiscord",
  "repo_uri": "scratch-for-discord/scratch-for-discord-app",
  "last_checked_tag": "52621628",
  "asset_regex": ".(exe|msi|msix|appx)(bundle){0,1}$",
  "is_prerelease": false,
  "version_method": null,
  "use_package_script": false,
  "skip": false,
<<<<<<< HEAD
  "yamlcreate_autoupgrade": false,
  "check_existing_pr": true,
  "previous_timestamp": 1635941974,
=======
  "upgrade_existing": false,
  "previous_timestamp": 1636079648,
>>>>>>> f38efe55
  "check_interval": 3600
}<|MERGE_RESOLUTION|>--- conflicted
+++ resolved
@@ -8,13 +8,8 @@
   "version_method": null,
   "use_package_script": false,
   "skip": false,
-<<<<<<< HEAD
   "yamlcreate_autoupgrade": false,
   "check_existing_pr": true,
   "previous_timestamp": 1635941974,
-=======
-  "upgrade_existing": false,
-  "previous_timestamp": 1636079648,
->>>>>>> f38efe55
   "check_interval": 3600
 }