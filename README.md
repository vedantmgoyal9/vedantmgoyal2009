# WinGet Manifests Auto-Updater
<!-- ALL-CONTRIBUTORS-BADGE:START - Do not remove or modify this section -->
[![All Contributors](https://img.shields.io/badge/all_contributors-12-orange.svg?style=flat-square)](#contributors-)
<!-- ALL-CONTRIBUTORS-BADGE:END -->

Automatically update package manifests for winget-pkgs repository.

> You can see a list of **PackageIdentifiers** for packages currently auto-updated by this project in [**packages.txt**](./packages.txt) (alphanumerically sorted).

![GitHub followers](https://img.shields.io/github/followers/vedantmgoyal2009?logo=github&color=indigo)
![GitHub Repo stars](https://img.shields.io/github/stars/vedantmgoyal2009/winget-pkgs-automation?logo=github&color=blue)
![GitHub forks](https://img.shields.io/github/forks/vedantmgoyal2009/winget-pkgs-automation?logo=github&color=darkgreen)
![GitHub](https://img.shields.io/github/license/vedantmgoyal2009/winget-pkgs-automation?logo=github&color=yellow)
![Language](https://img.shields.io/badge/language-powershell-blue.svg?logo=powershell&color=orange)

## Status

[![Automation](https://github.com/vedantmgoyal2009/winget-pkgs-automation/actions/workflows/automation.yml/badge.svg)](./actions/workflows/automation.yml)
[![Check Download Urls](https://github.com/vedantmgoyal2009/winget-pkgs-automation/actions/workflows/check-download-urls.yml/badge.svg)](./actions/workflows/check-download-urls.yml)

## How to add a package to the automation?

It's pretty simple.

1. Use this [link](https://github.com/vedantmgoyal2009/winget-pkgs-automation/issues/new?assignees=vedantmgoyal2009&labels=new+package&template=package_request.yml&title=%5BNew+Package%5D%3A+) or head over to issues tab and click new issue. Make sure you select the "New Package" issue template.

2. Fill in the details of the package. If known, please mention some details of an API/Source/etc. which can be used to fetch the latest version of the package.

3. Submit the issue and wait for the package to be added to the automation.

## How does this work?

Running automatically on GitHub workflows, this repo has two main components that keep winget packages up-to-date:

1. **PowerShell scripts**: To update manifests of packages in the [Windows Package Manager Community Repository](https://github.com/microsoft/winget-pkgs), these scripts are executed by a cron job **every hour**.
<<<<<<< HEAD
    - The [`automation.ps1`](./scripts/Automation.ps1) script imports the JSON files and check if a new update is available for the package.
=======
    - The [`Automation.ps1`](./scripts/Automation.ps1) script imports the JSON files and check if a new update is available for the package.
>>>>>>> 05612780
    - If yes, it calls [`YamlCreate.ps1`](./scripts/YamlCreate.ps1) to update the manifest for the given package, and
    - Submits a pull request on the [winget-pkgs](https://github.com/microsoft/winget-pkgs) repository.

2. **JSON files**: These JSON files contain the Source/API of the package where the automation can fetch the latest version of the package and update the manifests of the package.

## Contributors 🎉

See [CONTRIBUTING.md](./CONTRIBUTING.md) for more details.

Thanks goes to these wonderful people ([emoji key](https://allcontributors.org/docs/en/emoji-key)):

<!-- ALL-CONTRIBUTORS-LIST:START - Do not remove or modify this section -->
<!-- prettier-ignore-start -->
<!-- markdownlint-disable -->
<table>
  <tr>
    <td align="center"><a href="https://allcontributors.org"><img src="https://avatars.githubusercontent.com/u/46410174?v=4?s=90" width="90px;" alt=""/><br /><sub><b>All Contributors</b></sub></a><br /><a href="https://github.com/vedantmgoyal2009/winget-pkgs-automation/commits?author=all-contributors" title="Documentation">📖</a></td>
    <td align="center"><a href="https://linwood.dev"><img src="https://avatars.githubusercontent.com/u/20452814?v=4?s=90" width="90px;" alt=""/><br /><sub><b>CodeDoctor</b></sub></a><br /><a href="#ideas-CodeDoctorDE" title="Ideas, Planning, & Feedback">🤔</a></td>
    <td align="center"><a href="https://github.com/OfficialEsco"><img src="https://avatars.githubusercontent.com/u/15158490?v=4?s=90" width="90px;" alt=""/><br /><sub><b>Esco</b></sub></a><br /><a href="#ideas-OfficialEsco" title="Ideas, Planning, & Feedback">🤔</a></td>
    <td align="center"><a href="https://laedit.net"><img src="https://avatars.githubusercontent.com/u/871092?v=4?s=90" width="90px;" alt=""/><br /><sub><b>Jérémie Bertrand</b></sub></a><br /><a href="#ideas-laedit" title="Ideas, Planning, & Feedback">🤔</a></td>
    <td align="center"><a href="https://github.com/Trenly"><img src="https://avatars.githubusercontent.com/u/12611259?v=4?s=90" width="90px;" alt=""/><br /><sub><b>Kaleb Luedtke</b></sub></a><br /><a href="https://github.com/vedantmgoyal2009/winget-pkgs-automation/issues?q=author%3ATrenly" title="Bug reports">🐛</a> <a href="https://github.com/vedantmgoyal2009/winget-pkgs-automation/commits?author=Trenly" title="Code">💻</a> <a href="#ideas-Trenly" title="Ideas, Planning, & Feedback">🤔</a></td>
    <td align="center"><a href="https://github.com/KaranKad"><img src="https://avatars.githubusercontent.com/u/71691514?v=4?s=90" width="90px;" alt=""/><br /><sub><b>Karan09</b></sub></a><br /><a href="#ideas-KaranKad" title="Ideas, Planning, & Feedback">🤔</a></td>
    <td align="center"><a href="https://github.com/ItzLevvie"><img src="https://avatars.githubusercontent.com/u/11600822?v=4?s=90" width="90px;" alt=""/><br /><sub><b>Levvie - she/her</b></sub></a><br /><a href="#ideas-ItzLevvie" title="Ideas, Planning, & Feedback">🤔</a></td>
  </tr>
  <tr>
    <td align="center"><a href="http://mavaddat.ca"><img src="https://avatars.githubusercontent.com/u/5055400?v=4?s=90" width="90px;" alt=""/><br /><sub><b>Mavaddat Javid</b></sub></a><br /><a href="https://github.com/vedantmgoyal2009/winget-pkgs-automation/commits?author=mavaddat" title="Documentation">📖</a> <a href="#tutorial-mavaddat" title="Tutorials">✅</a> <a href="#ideas-mavaddat" title="Ideas, Planning, & Feedback">🤔</a></td>
    <td align="center"><a href="https://github.com/NathanBnm"><img src="https://avatars.githubusercontent.com/u/45366162?v=4?s=90" width="90px;" alt=""/><br /><sub><b>Nathan Bonnemains</b></sub></a><br /><a href="#ideas-NathanBnm" title="Ideas, Planning, & Feedback">🤔</a></td>
    <td align="center"><a href="https://github.com/SpecterShell"><img src="https://avatars.githubusercontent.com/u/56779163?v=4?s=90" width="90px;" alt=""/><br /><sub><b>SpecterShell</b></sub></a><br /><a href="#ideas-SpecterShell" title="Ideas, Planning, & Feedback">🤔</a></td>
    <td align="center"><a href="https://www.cnblogs.com/taylorshi/"><img src="https://avatars.githubusercontent.com/u/1883138?v=4?s=90" width="90px;" alt=""/><br /><sub><b>TaylorShi</b></sub></a><br /><a href="#ideas-TaylorShi" title="Ideas, Planning, & Feedback">🤔</a></td>
    <td align="center"><a href="https://github.com/ttrunck"><img src="https://avatars.githubusercontent.com/u/3114711?v=4?s=90" width="90px;" alt=""/><br /><sub><b>Theophile Trunck</b></sub></a><br /><a href="https://github.com/vedantmgoyal2009/winget-pkgs-automation/issues?q=author%3Attrunck" title="Bug reports">🐛</a></td>
    <td align="center"><a href="https://bittu.eu.org"><img src="https://avatars.githubusercontent.com/u/83997633?v=4?s=90" width="90px;" alt=""/><br /><sub><b>Vedant</b></sub></a><br /><a href="https://github.com/vedantmgoyal2009/winget-pkgs-automation/issues?q=author%3Avedantmgoyal2009" title="Bug reports">🐛</a> <a href="https://github.com/vedantmgoyal2009/winget-pkgs-automation/commits?author=vedantmgoyal2009" title="Code">💻</a> <a href="#ideas-vedantmgoyal2009" title="Ideas, Planning, & Feedback">🤔</a> <a href="https://github.com/vedantmgoyal2009/winget-pkgs-automation/pulls?q=is%3Apr+reviewed-by%3Avedantmgoyal2009" title="Reviewed Pull Requests">👀</a></td>
    <td align="center"><a href="https://github.com/eitsupi"><img src="https://avatars.githubusercontent.com/u/50911393?v=4?s=90" width="90px;" alt=""/><br /><sub><b>eitsupi</b></sub></a><br /><a href="#ideas-eitsupi" title="Ideas, Planning, & Feedback">🤔</a></td>
  </tr>
  <tr>
    <td align="center"><a href="https://github.com/hmmwhatsthisdo"><img src="https://avatars.githubusercontent.com/u/2093321?v=4?s=90" width="90px;" alt=""/><br /><sub><b>hmmwhatsthisdo</b></sub></a><br /><a href="#ideas-hmmwhatsthisdo" title="Ideas, Planning, & Feedback">🤔</a></td>
  </tr>
</table>

<!-- markdownlint-restore -->
<!-- prettier-ignore-end -->

<!-- ALL-CONTRIBUTORS-LIST:END -->

This project follows the [all-contributors](https://github.com/all-contributors/all-contributors) specification. Contributions of any kind welcome!<|MERGE_RESOLUTION|>--- conflicted
+++ resolved
@@ -33,11 +33,7 @@
 Running automatically on GitHub workflows, this repo has two main components that keep winget packages up-to-date:
 
 1. **PowerShell scripts**: To update manifests of packages in the [Windows Package Manager Community Repository](https://github.com/microsoft/winget-pkgs), these scripts are executed by a cron job **every hour**.
-<<<<<<< HEAD
-    - The [`automation.ps1`](./scripts/Automation.ps1) script imports the JSON files and check if a new update is available for the package.
-=======
     - The [`Automation.ps1`](./scripts/Automation.ps1) script imports the JSON files and check if a new update is available for the package.
->>>>>>> 05612780
     - If yes, it calls [`YamlCreate.ps1`](./scripts/YamlCreate.ps1) to update the manifest for the given package, and
     - Submits a pull request on the [winget-pkgs](https://github.com/microsoft/winget-pkgs) repository.
 
